--- conflicted
+++ resolved
@@ -480,8 +480,15 @@
         help='file listing functions to ignore'
     )
     parser.add_argument(
-<<<<<<< HEAD
-        '--no-label', default=False, action='store_true',
+        '--include-calls', default='',
+        help='file listing function calls to include'
+    )
+    parser.add_argument(
+        '--merge', default=False, action='store_true',
+        help='merge multiple call graphs into one'
+    )
+    parser.add_argument(
+            '--no-label', default=False, action='store_true',
         help='disable generation of call graph caption'
     )
     parser.add_argument(
@@ -491,14 +498,6 @@
     parser.add_argument(
         '--no-lines', default=False, action='store_true',
         help='disable inclusion of function source line numbers'
-=======
-        '--include-calls', default='',
-        help='file listing function calls to include'
-    )
-    parser.add_argument(
-        '--merge', default=False, action='store_true',
-        help='merge multiple call graphs into one'
->>>>>>> 6c734657
     )
 
     if len(sys.argv) == 1:
@@ -583,14 +582,11 @@
     preproc = args.preprocess
     layout = args.layout
     exclude_list_fname = args.exclude
-<<<<<<< HEAD
+    include_calls_list_fname = args.include_calls
+    merge_graphs = args.merge
     graph_label = not args.no_label
     main_node = not args.no_main
     no_src_lines = args.no_lines
-=======
-    include_calls_list_fname = args.include_calls
-    merge_graphs = args.merge
->>>>>>> 6c734657
 
     dprint(0, 'C src files:\n\t' + str(c_fnames) + ", (extension '.c' omitted)\n"
            + 'img fname:\n\t' + str(img_fname) + '.' + img_format + '\n'
